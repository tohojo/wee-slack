--- conflicted
+++ resolved
@@ -352,11 +352,8 @@
         self.last_received = None
         self.messages = []
         self.scrolling = False
-<<<<<<< HEAD
         self.last_active_user = None
-=======
         self.muted = False
->>>>>>> ddce59c4
         if active:
             self.create_buffer()
             self.attach_buffer()
